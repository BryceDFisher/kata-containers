#!/usr/bin/env bash
# Copyright (c) 2018-2021 Intel Corporation
#
# SPDX-License-Identifier: Apache-2.0
#

[ -z "${DEBUG}" ] || set -x
set -o errexit
set -o nounset
set -o pipefail
set -o errtrace

readonly project="kata-containers"

readonly script_name="$(basename "${BASH_SOURCE[0]}")"
readonly script_dir="$(cd "$(dirname "${BASH_SOURCE[0]}")" && pwd)"

source "${script_dir}/../../scripts/lib.sh"

readonly prefix="/opt/kata"
readonly static_build_dir="${repo_root_dir}/tools/packaging/static-build"
readonly version_file="${repo_root_dir}/VERSION"
readonly versions_yaml="${repo_root_dir}/versions.yaml"

readonly clh_builder="${static_build_dir}/cloud-hypervisor/build-static-clh.sh"
readonly firecracker_builder="${static_build_dir}/firecracker/build-static-firecracker.sh"
readonly initramfs_builder="${static_build_dir}/initramfs/build.sh"
readonly kernel_builder="${static_build_dir}/kernel/build.sh"
readonly ovmf_builder="${static_build_dir}/ovmf/build.sh"
readonly qemu_builder="${static_build_dir}/qemu/build-static-qemu.sh"
readonly qemu_experimental_builder="${static_build_dir}/qemu/build-static-qemu-experimental.sh"
readonly shimv2_builder="${static_build_dir}/shim-v2/build.sh"
readonly td_shim_builder="${static_build_dir}/td-shim/build.sh"
readonly virtiofsd_builder="${static_build_dir}/virtiofsd/build.sh"
readonly nydus_builder="${static_build_dir}/nydus/build.sh"

readonly rootfs_builder="${repo_root_dir}/tools/packaging/guest-image/build_image.sh"
readonly se_image_builder="${repo_root_dir}/tools/packaging/guest-image/build_se_image.sh"

readonly cc_prefix="/opt/confidential-containers"
readonly qemu_cc_builder="${static_build_dir}/qemu/build-static-qemu-cc.sh"

source "${script_dir}/../../scripts/lib.sh"

readonly jenkins_url="http://jenkins.katacontainers.io"
readonly cached_artifacts_path="lastSuccessfulBuild/artifact/artifacts"

ARCH=$(uname -m)

workdir="${WORKDIR:-$PWD}"

destdir="${workdir}/kata-static"

die() {
	msg="$*"
	echo "ERROR: ${msg}" >&2
	exit 1
}

info() {
	echo "INFO: $*"
}

error() {
	echo "ERROR: $*"
}

usage() {
	return_code=${1:-0}
	cat <<EOF
This script is used as part of the ${project} release process.
It is used to create a tarball with static binaries.


Usage:
${script_name} <options> [version]

Args:
version: The kata version that will be use to create the tarball

options:

-h|--help      	      : Show this help
-s             	      : Silent mode (produce output in case of failure only)
--build=<asset>       :
	all
	cloud-hypervisor
	firecracker
	kernel
	kernel-dragonball-experimental
	kernel-experimental
	kernel-nvidia-gpu
	kernel-nvidia-gpu-snp
	kernel-nvidia-gpu-tdx-experimental
	kernel-sev-tarball
	kernel-tdx-experimental
	nydus
	ovmf
	ovmf-sev
	qemu
	qemu-snp-experimental
	qemu-tdx-experimental
	rootfs-image
	rootfs-initrd
	rootfs-initrd-sev
	shim-v2
	tdvf
	virtiofsd
	cc
	cc-cloud-hypervisor
	cc-kernel
	cc-tdx-kernel
	cc-sev-kernel
	cc-qemu
	cc-snp-qemu
	cc-tdx-qemu
	cc-rootfs-image
	cc-rootfs-initrd
	cc-sev-rootfs-initrd
	cc-se-image
	cc-shimv2
	cc-virtiofsd
	cc-sev-ovmf
	cc-x86_64-ovmf
EOF

	exit "${return_code}"
}

cleanup_and_fail() {
	rm -f "${component_tarball_path}"
	return 1
}

install_cached_component() {
	local component="${1}"
	local jenkins_build_url="${2}"
	local current_version="${3}"
	local current_image_version="${4}"
	local component_tarball_name="${5}"
	local component_tarball_path="${6}"
	local root_hash_vanilla="${7:-""}"
	local root_hash_tdx="${8:-""}"

	local cached_version=$(curl -sfL "${jenkins_build_url}/latest" | awk '{print $1}') || cached_version="none"
	local cached_image_version=$(curl -sfL "${jenkins_build_url}/latest_image" | awk '{print $1}') || cached_image_version="none"

	[ "${cached_image_version}" != "${current_image_version}" ] && return 1
	[ "${cached_version}" != "${current_version}" ] && return 1

	info "Using cached tarball of ${component}"
	echo "Downloading tarball from: ${jenkins_build_url}/${component_tarball_name}"
	wget "${jenkins_build_url}/${component_tarball_name}" || return $(cleanup_and_fail)
	wget "${jenkins_build_url}/sha256sum-${component_tarball_name}" || return $(cleanup_and_fail)
	sha256sum -c "sha256sum-${component_tarball_name}" || return $(cleanup_and_fail)
	if [ -n "${root_hash_vanilla}" ]; then
		wget "${jenkins_build_url}/${root_hash_vanilla}" || return cleanup_and_fail
		mv "${root_hash_vanilla}" "${repo_root_dir}/tools/osbuilder/"
	fi
	if [ -n "${root_hash_tdx}" ]; then
		wget "${jenkins_build_url}/${root_hash_tdx}" || return cleanup_and_fail
		mv "${root_hash_tdx}" "${repo_root_dir}/tools/osbuilder/"
	fi
	mv "${component_tarball_name}" "${component_tarball_path}"
}

# We've to add a different cached function here as for using the shim-v2 caching
# we have to rely and check some artefacts coming from the cc-rootfs-image and the
# cc-tdx-rootfs-image jobs.
install_cached_cc_shim_v2() {
	local component="${1}"
	local jenkins_build_url="${2}"
	local current_version="${3}"
	local current_image_version="${4}"
	local component_tarball_name="${5}"
	local component_tarball_path="${6}"
	local root_hash_vanilla="${repo_root_dir}/tools/osbuilder/root_hash_vanilla.txt"
	local root_hash_tdx="${repo_root_dir}/tools/osbuilder/root_hash_tdx.txt"

	local rootfs_image_cached_root_hash="${jenkins_url}/job/kata-containers-2.0-rootfs-image-cc-$(uname -m)/${cached_artifacts_path}/root_hash_vanilla.txt"
	local tdx_rootfs_image_cached_root_hash="${jenkins_url}/job/kata-containers-2.0-rootfs-image-tdx-cc-$(uname -m)/${cached_artifacts_path}/root_hash_tdx.txt"


	wget "${rootfs_image_cached_root_hash}" -O "rootfs_root_hash_vanilla.txt" || return 1
	if [ -f "${root_hash_vanilla}" ]; then
		# There's already a pre-existent root_hash_vanilla.txt,
		# let's check whether this is the same one cached on the
		# rootfs job.

		# In case it's not the same, let's proceed building the
		# shim-v2 with what we have locally.
		diff "${root_hash_vanilla}" "rootfs_root_hash_vanilla.txt" > /dev/null || return 1
	fi
	mv "rootfs_root_hash_vanilla.txt" "${root_hash_vanilla}"

	wget "${rootfs_image_cached_root_hash}" -O "rootfs_root_hash_tdx.txt" || return 1
	if [ -f "${root_hash_tdx}" ]; then
		# There's already a pre-existent root_hash_tdx.txt,
		# let's check whether this is the same one cached on the
		# rootfs job.

		# In case it's not the same, let's proceed building the
		# shim-v2 with what we have locally.
		diff "${root_hash_tdx}" "rootfs_root_hash_tdx.txt" > /dev/null || return 1
	fi
	mv "rootfs_root_hash_tdx.txt" "${root_hash_tdx}"

	wget "${jenkins_build_url}/root_hash_vanilla.txt" -O "shim_v2_root_hash_vanilla.txt" || return 1
	diff "${root_hash_vanilla}" "shim_v2_root_hash_vanilla.txt" > /dev/null || return 1

	wget "${jenkins_build_url}/root_hash_tdx.txt" -O "shim_v2_root_hash_tdx.txt" || return 1
	diff "${root_hash_tdx}" "shim_v2_root_hash_tdx.txt" > /dev/null || return 1

	install_cached_component \
		"${component}" \
		"${jenkins_build_url}" \
		"${current_version}" \
		"${current_image_version}" \
		"${component_tarball_name}" \
		"${component_tarball_path}" \
		"$(basename ${root_hash_vanilla})" \
		"$(basename ${root_hash_tdx})"
}

# Install static CC cloud-hypervisor asset
install_cc_clh() {
	install_cached_component \
		"cloud-hypervisor" \
		"${jenkins_url}/job/kata-containers-2.0-clh-cc-$(uname -m)/${cached_artifacts_path}" \
		"$(get_from_kata_deps "assets.hypervisor.cloud_hypervisor.version")" \
		"" \
		"${final_tarball_name}" \
		"${final_tarball_path}" \
		&& return 0

	if [[ "${ARCH}" == "x86_64" ]]; then
		export features="tdx"
	fi

	info "build static CC cloud-hypervisor"
	"${clh_builder}"
	info "Install static CC cloud-hypervisor"
	mkdir -p "${destdir}/${cc_prefix}/bin/"
	sudo install -D --owner root --group root --mode 0744 cloud-hypervisor/cloud-hypervisor "${destdir}/${cc_prefix}/bin/cloud-hypervisor"
}

#Install cc capable guest image
install_cc_image() {
	export AA_KBC="${1:-offline_fs_kbc}"
	image_type="${2:-image}"
	image_initrd_suffix="${3:-""}"
	root_hash_suffix="${4:-""}"
	tee="${5:-""}"
	export KATA_BUILD_CC=yes

	local jenkins="${jenkins_url}/job/kata-containers-2.0-rootfs-image-cc-$(uname -m)/${cached_artifacts_path}"
	local component="rootfs-image"
	local root_hash_vanilla="root_hash_vanilla.txt"
	local root_hash_tdx=""
	local initramfs_last_commit=""
	if [ -n "${tee}" ]; then
		if [ "${tee}" == "tdx" ]; then
			jenkins="${jenkins_url}/job/kata-containers-2.0-rootfs-image-${tee}-cc-$(uname -m)/${cached_artifacts_path}"
			component="${tee}-rootfs-image"
			root_hash_vanilla=""
			root_hash_tdx="root_hash_${tee}.txt"
		fi
		if [ "${tee}" == "sev" ]; then
			jenkins="${jenkins_url}/job/kata-containers-2.0-rootfs-initrd-${tee}-cc-$(uname -m)/${cached_artifacts_path}"
			component="${tee}-rootfs-initrd"
			root_hash_vanilla=""
			initramfs_last_commit="$(get_initramfs_image_name)"
		fi
	fi	

	local osbuilder_last_commit="$(echo $(get_last_modification "${repo_root_dir}/tools/osbuilder") | sed s/-dirty//)"
	local guest_image_last_commit="$(get_last_modification "${repo_root_dir}/tools/packaging/guest-image")"
	local agent_last_commit="$(get_last_modification "${repo_root_dir}/src/agent")"
	local libs_last_commit="$(get_last_modification "${repo_root_dir}/src/libs")"
	local attestation_agent_version="$(get_from_kata_deps "externals.attestation-agent.version")"
	local gperf_version="$(get_from_kata_deps "externals.gperf.version")"
	local libseccomp_version="$(get_from_kata_deps "externals.libseccomp.version")"
	local pause_version="$(get_from_kata_deps "externals.pause.version")"
	local rust_version="$(get_from_kata_deps "languages.rust.meta.newest-version")"

	install_cached_component \
		"${component}" \
		"${jenkins}" \
		"${osbuilder_last_commit}-${guest_image_last_commit}-${initramfs_last_commit}-${agent_last_commit}-${libs_last_commit}-${attestation_agent_version}-${gperf_version}-${libseccomp_version}-${pause_version}-${rust_version}-${image_type}-${AA_KBC}" \
		"" \
		"${final_tarball_name}" \
		"${final_tarball_path}" \
		"${root_hash_vanilla}" \
		"${root_hash_tdx}" \
		&& return 0

	info "Create CC image configured with AA_KBC=${AA_KBC}"
	"${rootfs_builder}" \
		--imagetype="${image_type}" \
		--prefix="${cc_prefix}" \
		--destdir="${destdir}" \
		--image_initrd_suffix="${image_initrd_suffix}" \
		--root_hash_suffix="${root_hash_suffix}"
}

install_cc_sev_image() {
	AA_KBC="online_sev_kbc"
	image_type="initrd"
	install_cc_image "${AA_KBC}" "${image_type}" "sev" "" "sev"
}

install_cc_se_image() {
	info "Create IBM SE image configured with AA_KBC=${AA_KBC}"
	"${se_image_builder}" --destdir="${destdir}"
}

install_cc_tdx_image() {
	AA_KBC="cc_kbc_tdx"
	image_type="image"
	image_suffix="tdx"
	root_hash_suffix="tdx"
	install_cc_image "${AA_KBC}" "${image_type}" "${image_suffix}" "${root_hash_suffix}" "tdx"
}

#Install CC kernel asset
install_cc_kernel() {
	export KATA_BUILD_CC=yes
	export kernel_version="$(yq r $versions_yaml assets.kernel.version)"

	local kernel_kata_config_version="$(cat ${repo_root_dir}/tools/packaging/kernel/kata_config_version)"

	install_cached_component \
		"kernel" \
		"${jenkins_url}/job/kata-containers-2.0-kernel-cc-$(uname -m)/${cached_artifacts_path}" \
		"${kernel_version}-${kernel_kata_config_version}" \
		"$(get_kernel_image_name)" \
		"${final_tarball_name}" \
		"${final_tarball_path}" \
		&& return 0

	info "build initramfs for CC kernel"
	"${initramfs_builder}"
	DESTDIR="${destdir}" PREFIX="${cc_prefix}" "${kernel_builder}" -f -v "${kernel_version}"
}

# Install static CC qemu asset
install_cc_qemu() {
	info "build static CC qemu"
	export qemu_repo="$(yq r $versions_yaml assets.hypervisor.qemu.url)"
	export qemu_version="$(yq r $versions_yaml assets.hypervisor.qemu.version)"

	install_cached_component \
		"QEMU" \
		"${jenkins_url}/job/kata-containers-2.0-qemu-cc-$(uname -m)/${cached_artifacts_path}" \
		"${qemu_version}-$(calc_qemu_files_sha256sum)" \
		"$(get_qemu_image_name)" \
		"${final_tarball_name}" \
		"${final_tarball_path}" \
		&& return 0

	"${qemu_cc_builder}"
	tar xvf "${builddir}/kata-static-qemu-cc.tar.gz" -C "${destdir}"
}

#Install all components that are not assets
install_cc_shimv2() {
	local shim_v2_last_commit="$(get_last_modification "${repo_root_dir}/src/runtime")"
	local runtime_rs_last_commit="$(get_last_modification "${repo_root_dir}/src/runtime-rs")"
	local protocols_last_commit="$(get_last_modification "${repo_root_dir}/src/libs/protocols")"
	local golang_version="$(get_from_kata_deps "languages.golang.meta.newest-version")"
	local rust_version="$(get_from_kata_deps "languages.rust.meta.newest-version")"
	local shim_v2_version="${shim_v2_last_commit}-${protocols_last_commit}-${runtime_rs_last_commit}-${golang_version}-${rust_version}"

	install_cached_cc_shim_v2 \
		"shim-v2" \
		"${jenkins_url}/job/kata-containers-2.0-shim-v2-cc-$(uname -m)/${cached_artifacts_path}" \
		"${shim_v2_version}" \
		"$(get_shim_v2_image_name)" \
		"${final_tarball_name}" \
		"${final_tarball_path}" \
		&& return 0

	GO_VERSION="$(yq r ${versions_yaml} languages.golang.meta.newest-version)"
	RUST_VERSION="$(yq r ${versions_yaml} languages.rust.meta.newest-version)"
	export GO_VERSION
	export RUST_VERSION
	export REMOVE_VMM_CONFIGS="acrn fc"

        extra_opts="DEFSERVICEOFFLOAD=true"
	if [ -f "${repo_root_dir}/tools/osbuilder/root_hash_vanilla.txt" ]; then
		root_hash=$(sudo sed -e 's/Root hash:\s*//g;t;d' "${repo_root_dir}/tools/osbuilder/root_hash_vanilla.txt")
		root_measure_config="cc_rootfs_verity.scheme=dm-verity cc_rootfs_verity.hash=${root_hash}"
		extra_opts+=" ROOTMEASURECONFIG=\"${root_measure_config}\""
	fi

	if [ -f "${repo_root_dir}/tools/osbuilder/root_hash_tdx.txt" ]; then
		root_hash=$(sudo sed -e 's/Root hash:\s*//g;t;d' "${repo_root_dir}/tools/osbuilder/root_hash_tdx.txt")
		root_measure_config="cc_rootfs_verity.scheme=dm-verity cc_rootfs_verity.hash=${root_hash}"
		extra_opts+=" ROOTMEASURECONFIGTDX=\"${root_measure_config}\""
	fi

	info "extra_opts: ${extra_opts}"
	DESTDIR="${destdir}" PREFIX="${cc_prefix}" EXTRA_OPTS="${extra_opts}" "${shimv2_builder}"
}

# Install static CC virtiofsd asset
install_cc_virtiofsd() {
	local virtiofsd_version="$(get_from_kata_deps "externals.virtiofsd.version")-$(get_from_kata_deps "externals.virtiofsd.toolchain")"
	install_cached_component \
		"virtiofsd" \
		"${jenkins_url}/job/kata-containers-2.0-virtiofsd-cc-$(uname -m)/${cached_artifacts_path}" \
		"${virtiofsd_version}" \
		"$(get_virtiofsd_image_name)" \
		"${final_tarball_name}" \
		"${final_tarball_path}" \
		&& return 0

	info "build static CC virtiofsd"
	"${virtiofsd_builder}"
	info "Install static CC virtiofsd"
	mkdir -p "${destdir}/${cc_prefix}/libexec/"
	sudo install -D --owner root --group root --mode 0744 virtiofsd/virtiofsd "${destdir}/${cc_prefix}/libexec/virtiofsd"
}

# Install cached kernel compoenent
install_cached_kernel_component() {
	tee="${1}"
	kernel_version="${2}"
	module_dir="${3:-}"

	local kernel_kata_config_version="$(cat ${repo_root_dir}/tools/packaging/kernel/kata_config_version)"

	install_cached_component \
		"kernel" \
		"${jenkins_url}/job/kata-containers-2.0-kernel-${tee}-cc-$(uname -m)/${cached_artifacts_path}" \
		"${kernel_version}-${kernel_kata_config_version}" \
		"$(get_kernel_image_name)" \
		"${final_tarball_name}" \
		"${final_tarball_path}" \
		|| return 1

	[ "${tee}" == "tdx" ] && return 0

	# SEV specific code path
	install_cached_component \
		"kernel-modules" \
		"${jenkins_url}/job/kata-containers-2.0-kernel-sev-cc-$(uname -m)/${cached_artifacts_path}" \
		"${kernel_version}" \
		"$(get_kernel_image_name)" \
		"kata-static-cc-sev-kernel-modules.tar.xz" \
		"${workdir}/kata-static-cc-sev-kernel-modules.tar.xz" \
	|| return 1
	
	mkdir -p "${module_dir}"
	tar xvf "${workdir}/kata-static-cc-sev-kernel-modules.tar.xz" -C  "${module_dir}" && return 0

	return 1
}

#Install CC kernel assert, with TEE support
install_cc_tee_kernel() {
	export KATA_BUILD_CC=yes
	tee="${1}"
	kernel_version="${2}"
	module_dir="${3:-}"

	[[ "${tee}" != "tdx" && "${tee}" != "sev" ]] && die "Non supported TEE"

	export kernel_version=${kernel_version}

	install_cached_kernel_component "${tee}" "${kernel_version}" "${module_dir}" && return 0

	info "build initramfs for TEE kernel"
	"${initramfs_builder}"
	kernel_url="$(yq r $versions_yaml assets.kernel.${tee}.url)"
	DESTDIR="${destdir}" PREFIX="${cc_prefix}" "${kernel_builder}" -x "${tee}" -v "${kernel_version}" -u "${kernel_url}"
}

#Install CC kernel assert for Intel TDX
install_cc_tdx_kernel() {
	kernel_version="$(yq r $versions_yaml assets.kernel.tdx.tag)"
	install_cc_tee_kernel "tdx" "${kernel_version}"
}

install_cc_sev_kernel() {
	kernel_version="$(yq r $versions_yaml assets.kernel.sev.version)"
	default_patches_dir="${repo_root_dir}/tools/packaging/kernel/patches"
	module_dir="${repo_root_dir}/tools/packaging/kata-deploy/local-build/build/cc-sev-kernel/builddir/kata-linux-${kernel_version#v}-$(get_config_version)/lib/modules/${kernel_version#v}"
	install_cc_tee_kernel "sev" "${kernel_version}" "${module_dir}"
}

install_cc_tee_qemu() {
	tee="${1}"

	[[ "${tee}" != "tdx" && "${tee}" != "snp" ]] && die "Non supported TEE"

	export qemu_repo="$(yq r $versions_yaml assets.hypervisor.qemu.${tee}.url)"
	export qemu_version="$(yq r $versions_yaml assets.hypervisor.qemu.${tee}.tag)"
	export tee="${tee}"

	install_cached_component \
		"QEMU ${tee}" \
		"${jenkins_url}/job/kata-containers-2.0-qemu-${tee}-cc-$(uname -m)/${cached_artifacts_path}" \
		"${qemu_version}-$(calc_qemu_files_sha256sum)" \
		"$(get_qemu_image_name)" \
		"${final_tarball_name}" \
		"${final_tarball_path}" \
		&& return 0

	"${qemu_cc_builder}"
	tar xvf "${builddir}/kata-static-${tee}-qemu-cc.tar.gz" -C "${destdir}"
}

install_cc_tdx_qemu() {
	install_cc_tee_qemu "tdx"
}

install_cc_snp_qemu() {
	install_cc_tee_qemu "snp"
}

install_cc_tdx_td_shim() {
	install_cached_component \
		"td-shim" \
		"${jenkins_url}/job/kata-containers-2.0-td-shim-cc-$(uname -m)/${cached_artifacts_path}" \
		"$(get_from_kata_deps "externals.td-shim.version")-$(get_from_kata_deps "externals.td-shim.toolchain")" \
		"$(get_td_shim_image_name)" \
		"${final_tarball_name}" \
		"${final_tarball_path}" \
		&& return 0

	DESTDIR="${destdir}" PREFIX="${cc_prefix}" "${td_shim_builder}"
	tar xvf "${builddir}/td-shim.tar.gz" -C "${destdir}"
}

install_cc_tee_ovmf() {
	tee="${1}"
	tarball_name="${2}"

	local component_name="ovmf"
	local component_version="$(get_from_kata_deps "externals.ovmf.${tee}.version")"
	[ "${tee}" == "tdx" ] && component_name="tdvf"
	install_cached_component \
		"${component_name}" \
		"${jenkins_url}/job/kata-containers-2.0-${component_name}-cc-$(uname -m)/${cached_artifacts_path}" \
		"${component_version}" \
		"$(get_ovmf_image_name)" \
		"${final_tarball_name}" \
		"${final_tarball_path}" \
		&& return 0

	DESTDIR="${destdir}" PREFIX="${cc_prefix}" ovmf_build="${tee}" "${ovmf_builder}"
	tar xvf "${builddir}/${tarball_name}" -C "${destdir}"
}

install_cc_tdx_tdvf() {
	install_cc_tee_ovmf "tdx" "edk2-staging-tdx.tar.gz"
}

install_cc_sev_ovmf(){
 	install_cc_tee_ovmf "sev" "edk2-sev.tar.gz"
}

install_cc_x86_64_ovmf(){
 	install_cc_tee_ovmf "x86_64" "edk2-x86_64.tar.gz"
}

#Install guest image
install_image() {
	local jenkins="${jenkins_url}/job/kata-containers-main-rootfs-image-$(uname -m)/${cached_artifacts_path}"
	local component="rootfs-image"

	local osbuilder_last_commit="$(get_last_modification "${repo_root_dir}/tools/osbuilder")"
	local guest_image_last_commit="$(get_last_modification "${repo_root_dir}/tools/packaging/guest-image")"
	local agent_last_commit="$(get_last_modification "${repo_root_dir}/src/agent")"
	local libs_last_commit="$(get_last_modification "${repo_root_dir}/src/libs")"
	local gperf_version="$(get_from_kata_deps "externals.gperf.version")"
	local libseccomp_version="$(get_from_kata_deps "externals.libseccomp.version")"
	local rust_version="$(get_from_kata_deps "languages.rust.meta.newest-version")"

	install_cached_component \
		"${component}" \
		"${jenkins}" \
		"${osbuilder_last_commit}-${guest_image_last_commit}-${agent_last_commit}-${libs_last_commit}-${gperf_version}-${libseccomp_version}-${rust_version}-image" \
		"" \
		"${final_tarball_name}" \
		"${final_tarball_path}" \
		&& return 0

	info "Create image"
	"${rootfs_builder}" --imagetype=image --prefix="${prefix}" --destdir="${destdir}"
}

#Install guest initrd
install_initrd() {
	local initrd_type="${1:-"initrd"}"
	local initrd_suffix="${2:-""}"
	local jenkins="${jenkins_url}/job/kata-containers-main-rootfs-${initrd_type}-$(uname -m)/${cached_artifacts_path}"
	local component="rootfs-${initrd_type}"

	local osbuilder_last_commit="$(get_last_modification "${repo_root_dir}/tools/osbuilder")"
	local guest_image_last_commit="$(get_last_modification "${repo_root_dir}/tools/packaging/guest-image")"
	local agent_last_commit="$(get_last_modification "${repo_root_dir}/src/agent")"
	local libs_last_commit="$(get_last_modification "${repo_root_dir}/src/libs")"
	local gperf_version="$(get_from_kata_deps "externals.gperf.version")"
	local libseccomp_version="$(get_from_kata_deps "externals.libseccomp.version")"
	local rust_version="$(get_from_kata_deps "languages.rust.meta.newest-version")"

	install_cached_component \
		"${component}" \
		"${jenkins}" \
		"${osbuilder_last_commit}-${guest_image_last_commit}-${agent_last_commit}-${libs_last_commit}-${gperf_version}-${libseccomp_version}-${rust_version}-${initrd_type}" \
		"" \
		"${final_tarball_name}" \
		"${final_tarball_path}" \
		&& return 0

	info "Create initrd"
	"${rootfs_builder}" --imagetype=initrd --prefix="${prefix}" --destdir="${destdir}" --image_initrd_suffix="${initrd_suffix}"
}

<<<<<<< HEAD
install_cc_initrd() {
	info "Create initrd"
	"${rootfs_builder}" --imagetype=initrd --prefix="${cc_prefix}" --destdir="${destdir}"
}

#Install kernel asset
install_kernel_helper() {
	local kernel_version_yaml_path="${1}"
	local kernel_name="${2}"
	local extra_cmd=${3}
=======
#Install guest initrd for sev
install_initrd_sev() {
	install_initrd "initrd-sev" "sev"
}
>>>>>>> 62b28389

#Install kernel component helper
install_cached_kernel_tarball_component() {
	local kernel_name=${1}

	install_cached_tarball_component \
		"${kernel_name}" \
		"${jenkins_url}/job/kata-containers-main-${kernel_name}-$(uname -m)/${cached_artifacts_path}" \
		"${kernel_version}-${kernel_kata_config_version}" \
		"$(get_kernel_image_name)" \
		"${final_tarball_name}" \
		"${final_tarball_path}" \
		|| return 1
	
	if [[ "${kernel_name}" != "kernel-sev" ]]; then
		return 0
	fi

	# SEV specific code path
	install_cached_tarball_component \
		"${kernel_name}" \
		"${jenkins_url}/job/kata-containers-main-${kernel_name}-$(uname -m)/${cached_artifacts_path}" \
		"${kernel_version}-${kernel_kata_config_version}" \
		"$(get_kernel_image_name)" \
		"kata-static-kernel-sev-modules.tar.xz" \
		"${workdir}/kata-static-kernel-sev-modules.tar.xz" \
		|| return 1

	mkdir -p "${module_dir}"
	tar xvf "${workdir}/kata-static-kernel-sev-modules.tar.xz" -C  "${module_dir}" && return 0

	return 1
}

#Install kernel asset
install_kernel_helper() {
	local kernel_version_yaml_path="${1}"
	local kernel_name="${2}"
	local extra_cmd=${3}

	export kernel_version="$(get_from_kata_deps ${kernel_version_yaml_path})"
	export kernel_kata_config_version="$(cat ${repo_root_dir}/tools/packaging/kernel/kata_config_version)"
	local module_dir=""

	if [[ "${kernel_name}" == "kernel-sev" ]]; then
		kernel_version="$(get_from_kata_deps assets.kernel.sev.version)"
		default_patches_dir="${repo_root_dir}/tools/packaging/kernel/patches"
		module_dir="${repo_root_dir}/tools/packaging/kata-deploy/local-build/build/kernel-sev/builddir/kata-linux-${kernel_version#v}-${kernel_kata_config_version}/lib/modules/${kernel_version#v}"
	fi

	install_cached_kernel_tarball_component ${kernel_name} ${module_dir} && return 0

	info "build ${kernel_name}"
	info "Kernel version ${kernel_version}"
	DESTDIR="${destdir}" PREFIX="${prefix}" "${kernel_builder}" -v "${kernel_version}" ${extra_cmd}
}

#Install kernel asset
install_kernel() {
	install_kernel_helper \
		"assets.kernel.version" \
		"kernel" \
		"-f"
}

install_kernel_dragonball_experimental() {
	install_kernel_helper \
		"assets.kernel-dragonball-experimental.version" \
		"kernel-dragonball-experimental" \
		"-e -t dragonball"
}

#Install GPU enabled kernel asset
install_kernel_nvidia_gpu() {
	local kernel_url="$(get_from_kata_deps assets.kernel.url)"

	install_kernel_helper \
		"assets.kernel.version" \
		"kernel-nvidia-gpu" \
		"-g nvidia -u ${kernel_url} -H deb"
}

#Install GPU and SNP enabled kernel asset
install_kernel_nvidia_gpu_snp() {
	local kernel_url="$(get_from_kata_deps assets.kernel.snp.url)"

	install_kernel_helper \
		"assets.kernel.snp.version" \
		"kernel-nvidia-gpu-snp" \
		"-x snp -g nvidia -u ${kernel_url} -H deb"
}

#Install GPU and TDX experimental enabled kernel asset
install_kernel_nvidia_gpu_tdx_experimental() {
	local kernel_url="$(get_from_kata_deps assets.kernel-tdx-experimental.url)"

	install_kernel_helper \
		"assets.kernel-tdx-experimental.version" \
		"kernel-nvidia-gpu-tdx-experimental" \
		"-x tdx -g nvidia -u ${kernel_url} -H deb"
}

#Install experimental kernel asset
install_kernel_experimental() {
	install_kernel_helper \
		"assets.kernel-experimental.version" \
		"kernel-experimental" \
		"-f -b experimental"
}

#Install experimental TDX kernel asset
install_kernel_tdx_experimental() {
	local kernel_url="$(get_from_kata_deps assets.kernel-tdx-experimental.url)"

	install_kernel_helper \
		"assets.kernel-tdx-experimental.version" \
		"kernel-tdx-experimental" \
		"-x tdx -u ${kernel_url}"
}

#Install sev kernel asset
install_kernel_sev() {
	info "build sev kernel"
	local kernel_url="$(get_from_kata_deps assets.kernel.sev.url)"

	install_kernel_helper \
		"assets.kernel.sev.version" \
		"kernel-sev" \
		"-x sev -u ${kernel_url}"
}

install_qemu_helper() {
	local qemu_repo_yaml_path="${1}"
	local qemu_version_yaml_path="${2}"
	local qemu_name="${3}"
	local builder="${4}"
	local qemu_tarball_name="${qemu_tarball_name:-kata-static-qemu.tar.gz}"

	export qemu_repo="$(get_from_kata_deps ${qemu_repo_yaml_path})"
	export qemu_version="$(get_from_kata_deps ${qemu_version_yaml_path})"

	install_cached_tarball_component \
		"${qemu_name}" \
		"${jenkins_url}/job/kata-containers-main-${qemu_name}-$(uname -m)/${cached_artifacts_path}" \
		"${qemu_version}-$(calc_qemu_files_sha256sum)" \
		"$(get_qemu_image_name)" \
		"${final_tarball_name}" \
		"${final_tarball_path}" \
		&& return 0

	info "build static ${qemu_name}"
	"${builder}"
	tar xvf "${qemu_tarball_name}" -C "${destdir}"
}

# Install static qemu asset
install_qemu() {
	install_qemu_helper \
		"assets.hypervisor.qemu.url" \
		"assets.hypervisor.qemu.version" \
		"qemu" \
		"${qemu_builder}"
}

install_qemu_tdx_experimental() {
	export qemu_suffix="tdx-experimental"
	export qemu_tarball_name="kata-static-qemu-${qemu_suffix}.tar.gz"

	install_qemu_helper \
		"assets.hypervisor.qemu-${qemu_suffix}.url" \
		"assets.hypervisor.qemu-${qemu_suffix}.tag" \
		"qemu-${qemu_suffix}" \
		"${qemu_experimental_builder}"
}

install_qemu_snp_experimental() {
	export qemu_suffix="snp-experimental"
	export qemu_tarball_name="kata-static-qemu-${qemu_suffix}.tar.gz"

	install_qemu_helper \
		"assets.hypervisor.qemu-${qemu_suffix}.url" \
		"assets.hypervisor.qemu-${qemu_suffix}.tag" \
		"qemu-${qemu_suffix}" \
		"${qemu_experimental_builder}"
}

# Install static firecracker asset
install_firecracker() {
<<<<<<< HEAD
	install_cached_component \
=======
	local firecracker_version=$(get_from_kata_deps "assets.hypervisor.firecracker.version")

	install_cached_tarball_component \
>>>>>>> 62b28389
		"firecracker" \
		"${jenkins_url}/job/kata-containers-main-firecracker-$(uname -m)/${cached_artifacts_path}" \
		"${firecracker_version}" \
		"" \
		"${final_tarball_name}" \
		"${final_tarball_path}" \
		&& return 0

	info "build static firecracker"
	"${firecracker_builder}"
	info "Install static firecracker"
	mkdir -p "${destdir}/opt/kata/bin/"
	sudo install -D --owner root --group root --mode 0744 release-${firecracker_version}-${ARCH}/firecracker-${firecracker_version}-${ARCH} "${destdir}/opt/kata/bin/firecracker"
	sudo install -D --owner root --group root --mode 0744 release-${firecracker_version}-${ARCH}/jailer-${firecracker_version}-${ARCH} "${destdir}/opt/kata/bin/jailer"
}

# Install static cloud-hypervisor asset
install_clh() {
	install_cached_component \
		"cloud-hypervisor" \
		"${jenkins_url}/job/kata-containers-main-clh-$(uname -m)/${cached_artifacts_path}" \
		"$(get_from_kata_deps "assets.hypervisor.cloud_hypervisor.version")" \
		"" \
		"${final_tarball_name}" \
		"${final_tarball_path}" \
		&& return 0

	if [[ "${ARCH}" == "x86_64" ]]; then
		export features="tdx"
	fi

	info "build static cloud-hypervisor"
	"${clh_builder}"
	info "Install static cloud-hypervisor"
	mkdir -p "${destdir}/opt/kata/bin/"
	sudo install -D --owner root --group root --mode 0744 cloud-hypervisor/cloud-hypervisor "${destdir}/opt/kata/bin/cloud-hypervisor"
}

# Install static virtiofsd asset
install_virtiofsd() {
	install_cached_component \
		"virtiofsd" \
		"${jenkins_url}/job/kata-containers-main-virtiofsd-$(uname -m)/${cached_artifacts_path}" \
		"$(get_from_kata_deps "externals.virtiofsd.version")-$(get_from_kata_deps "externals.virtiofsd.toolchain")" \
		"$(get_virtiofsd_image_name)" \
		"${final_tarball_name}" \
		"${final_tarball_path}" \
		&& return 0

	info "build static virtiofsd"
	"${virtiofsd_builder}"
	info "Install static virtiofsd"
	mkdir -p "${destdir}/opt/kata/libexec/"
	sudo install -D --owner root --group root --mode 0744 virtiofsd/virtiofsd "${destdir}/opt/kata/libexec/virtiofsd"
}

# Install static nydus asset
install_nydus() {
<<<<<<< HEAD
	install_cached_component \
=======
	[ "${ARCH}" == "aarch64" ] && ARCH=arm64

	install_cached_tarball_component \
>>>>>>> 62b28389
		"nydus" \
		"${jenkins_url}/job/kata-containers-main-nydus-$(uname -m)/${cached_artifacts_path}" \
		"$(get_from_kata_deps "externals.nydus.version")" \
		"" \
		"${final_tarball_name}" \
		"${final_tarball_path}" \
		&& return 0

	info "build static nydus"
	"${nydus_builder}"
	info "Install static nydus"
	mkdir -p "${destdir}/opt/kata/libexec/"
	ls -tl . || true
	ls -tl nydus-static || true
	sudo install -D --owner root --group root --mode 0744 nydus-static/nydusd "${destdir}/opt/kata/libexec/nydusd"
}

#Install all components that are not assets
install_shimv2() {
	local shim_v2_last_commit="$(get_last_modification "${repo_root_dir}/src/runtime")"
	local runtime_rs_last_commit="$(get_last_modification "${repo_root_dir}/src/runtime-rs")"
	local protocols_last_commit="$(get_last_modification "${repo_root_dir}/src/libs/protocols")"
	local GO_VERSION="$(get_from_kata_deps "languages.golang.meta.newest-version")"
	local RUST_VERSION="$(get_from_kata_deps "languages.rust.meta.newest-version")"
	local shim_v2_version="${shim_v2_last_commit}-${protocols_last_commit}-${runtime_rs_last_commit}-${GO_VERSION}-${RUST_VERSION}"

	install_cached_component \
		"shim-v2" \
		"${jenkins_url}/job/kata-containers-main-shim-v2-$(uname -m)/${cached_artifacts_path}" \
		"${shim_v2_version}" \
		"$(get_shim_v2_image_name)" \
		"${final_tarball_name}" \
		"${final_tarball_path}" \
		&& return 0

	export GO_VERSION
	export RUST_VERSION
	DESTDIR="${destdir}" PREFIX="${prefix}" "${shimv2_builder}"
}

install_ovmf() {
	ovmf_type="${1:-x86_64}"
	tarball_name="${2:-edk2-x86_64.tar.gz}"

	local component_name="ovmf"
	local component_version="$(get_from_kata_deps "externals.ovmf.${ovmf_type}.version")"
	[ "${ovmf_type}" == "tdx" ] && component_name="tdvf"
	install_cached_tarball_component \
		"${component_name}" \
		"${jenkins_url}/job/kata-containers-main-ovmf-${ovmf_type}-$(uname -m)/${cached_artifacts_path}" \
		"${component_version}" \
		"$(get_ovmf_image_name)" \
		"${final_tarball_name}" \
		"${final_tarball_path}" \
		&& return 0

	DESTDIR="${destdir}" PREFIX="${prefix}" ovmf_build="${ovmf_type}" "${ovmf_builder}"
	tar xvf "${builddir}/${tarball_name}" -C "${destdir}"
}

# Install TDVF
install_tdvf() {
	install_ovmf "tdx" "edk2-tdx.tar.gz"
}

# Install OVMF SEV
install_ovmf_sev() {
	install_ovmf "sev" "edk2-sev.tar.gz"
}

get_kata_version() {
	local v
	v=$(cat "${version_file}")
	echo ${v}
}

handle_build() {
	info "DESTDIR ${destdir}"
	local build_target
	build_target="$1"

	export final_tarball_path="${workdir}/kata-static-${build_target}.tar.xz"
	export final_tarball_name="$(basename ${final_tarball_path})"
	rm -f ${final_tarball_name}

	case "${build_target}" in
	all)
		install_clh
		install_firecracker
		install_image
		install_initrd
		install_initrd_sev
		install_kernel
		install_kernel_dragonball_experimental
		install_kernel_tdx_experimental
		install_nydus
		install_ovmf
		install_ovmf_sev
		install_qemu
		install_qemu_snp_experimental
		install_qemu_tdx_experimental
		install_shimv2
		install_tdvf
		install_virtiofsd
		;;

	cc)
		install_cc_clh
		install_cc_kernel
		install_cc_qemu
		install_cc_image
		install_cc_shimv2
		install_cc_virtiofsd
		install_cc_sev_image
		;;

	cc-cloud-hypervisor) install_cc_clh ;;

	cc-kernel) install_cc_kernel ;;

	cc-qemu) install_cc_qemu ;;

	cc-snp-qemu) install_cc_snp_qemu ;;

	cc-rootfs-image) install_cc_image ;;

	cc-rootfs-initrd) install_cc_initrd ;;

	cc-sev-rootfs-initrd) install_cc_sev_image ;;

	cc-se-image) install_cc_se_image ;;

	cc-tdx-rootfs-image) install_cc_tdx_image ;;

	cc-shim-v2) install_cc_shimv2 ;;

	cc-virtiofsd) install_cc_virtiofsd ;;

	cc-tdx-kernel) install_cc_tdx_kernel ;;

	cc-sev-kernel) install_cc_sev_kernel ;;

	cc-tdx-qemu) install_cc_tdx_qemu ;;

	cc-tdx-td-shim) install_cc_tdx_td_shim ;;

	cc-tdx-tdvf) install_cc_tdx_tdvf ;;

	cc-sev-ovmf) install_cc_sev_ovmf ;;
	
	cc-x86_64-ovmf) install_cc_x86_64_ovmf ;;

	cloud-hypervisor) install_clh ;;

	firecracker) install_firecracker ;;

	kernel) install_kernel ;;

	kernel-dragonball-experimental) install_kernel_dragonball_experimental ;;

	kernel-experimental) install_kernel_experimental ;;

	kernel-nvidia-gpu) install_kernel_nvidia_gpu ;;

	kernel-nvidia-gpu-snp) install_kernel_nvidia_gpu_snp;;

	kernel-nvidia-gpu-tdx-experimental) install_kernel_nvidia_gpu_tdx_experimental;;

	kernel-tdx-experimental) install_kernel_tdx_experimental ;;

	kernel-sev) install_kernel_sev ;;

	nydus) install_nydus ;;

	ovmf) install_ovmf ;;

	ovmf-sev) install_ovmf_sev ;;

	qemu) install_qemu ;;

	qemu-snp-experimental) install_qemu_snp_experimental ;;

	qemu-tdx-experimental) install_qemu_tdx_experimental ;;

	rootfs-image) install_image ;;

	rootfs-initrd) install_initrd ;;

	rootfs-initrd-sev) install_initrd_sev ;;
	
	shim-v2) install_shimv2 ;;

	tdvf) install_tdvf ;;

	virtiofsd) install_virtiofsd ;;

	*)
		die "Invalid build target ${build_target}"
		;;
	esac

	if [ ! -f "${final_tarball_path}" ]; then
		cd "${destdir}"
		sudo tar cvfJ "${final_tarball_path}" "."
	fi
	tar tvf "${final_tarball_path}"
}

silent_mode_error_trap() {
	local stdout="$1"
	local stderr="$2"
	local t="$3"
	local log_file="$4"
	exec 1>&${stdout}
	exec 2>&${stderr}
	error "Failed to build: $t, logs:"
	cat "${log_file}"
	exit 1
}

main() {
	local build_targets
	local silent
	build_targets=(
		cc-rootfs-image
		cc-shim-v2
		cloud-hypervisor
		firecracker
		kernel
		kernel-experimental
		nydus
		qemu
		rootfs-image
		rootfs-initrd
		shim-v2
		virtiofsd
	)
	silent=false
	while getopts "hs-:" opt; do
		case $opt in
		-)
			case "${OPTARG}" in
			build=*)
				build_targets=(${OPTARG#*=})
				;;
			help)
				usage 0
				;;
			*)
				usage 1
				;;
			esac
			;;
		h) usage 0 ;;
		s) silent=true ;;
		*) usage 1 ;;
		esac
	done
	shift $((OPTIND - 1))

	kata_version=$(get_kata_version)

	workdir="${workdir}/build"
	for t in "${build_targets[@]}"; do
		destdir="${workdir}/${t}/destdir"
		builddir="${workdir}/${t}/builddir"
		echo "Build kata version ${kata_version}: ${t}"
		mkdir -p "${destdir}"
		mkdir -p "${builddir}"
		if [ "${silent}" == true ]; then
			log_file="${builddir}/log"
			echo "build log: ${log_file}"
		fi
		(
			cd "${builddir}"
			if [ "${silent}" == true ]; then
				local stdout
				local stderr
				# Save stdout and stderr, to be restored
				# by silent_mode_error_trap() in case of
				# build failure.
				exec {stdout}>&1
				exec {stderr}>&2
				trap "silent_mode_error_trap $stdout $stderr $t \"$log_file\"" ERR
				handle_build "${t}" &>"$log_file"
			else
				handle_build "${t}"
			fi
		)
	done

}

if [[ "${BASH_SOURCE[0]}" == "${0}" ]]; then
	main $@
fi<|MERGE_RESOLUTION|>--- conflicted
+++ resolved
@@ -619,23 +619,10 @@
 	"${rootfs_builder}" --imagetype=initrd --prefix="${prefix}" --destdir="${destdir}" --image_initrd_suffix="${initrd_suffix}"
 }
 
-<<<<<<< HEAD
-install_cc_initrd() {
-	info "Create initrd"
-	"${rootfs_builder}" --imagetype=initrd --prefix="${cc_prefix}" --destdir="${destdir}"
-}
-
-#Install kernel asset
-install_kernel_helper() {
-	local kernel_version_yaml_path="${1}"
-	local kernel_name="${2}"
-	local extra_cmd=${3}
-=======
 #Install guest initrd for sev
 install_initrd_sev() {
 	install_initrd "initrd-sev" "sev"
 }
->>>>>>> 62b28389
 
 #Install kernel component helper
 install_cached_kernel_tarball_component() {
@@ -670,6 +657,11 @@
 	return 1
 }
 
+install_cc_initrd() {
+	info "Create initrd"
+	"${rootfs_builder}" --imagetype=initrd --prefix="${cc_prefix}" --destdir="${destdir}"
+}
+
 #Install kernel asset
 install_kernel_helper() {
 	local kernel_version_yaml_path="${1}"
@@ -824,13 +816,9 @@
 
 # Install static firecracker asset
 install_firecracker() {
-<<<<<<< HEAD
-	install_cached_component \
-=======
 	local firecracker_version=$(get_from_kata_deps "assets.hypervisor.firecracker.version")
 
 	install_cached_tarball_component \
->>>>>>> 62b28389
 		"firecracker" \
 		"${jenkins_url}/job/kata-containers-main-firecracker-$(uname -m)/${cached_artifacts_path}" \
 		"${firecracker_version}" \
@@ -889,13 +877,9 @@
 
 # Install static nydus asset
 install_nydus() {
-<<<<<<< HEAD
-	install_cached_component \
-=======
 	[ "${ARCH}" == "aarch64" ] && ARCH=arm64
 
 	install_cached_tarball_component \
->>>>>>> 62b28389
 		"nydus" \
 		"${jenkins_url}/job/kata-containers-main-nydus-$(uname -m)/${cached_artifacts_path}" \
 		"$(get_from_kata_deps "externals.nydus.version")" \
