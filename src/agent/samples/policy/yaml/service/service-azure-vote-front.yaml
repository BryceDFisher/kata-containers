--- conflicted
+++ resolved
@@ -4,16 +4,8 @@
 metadata:
   name: azure-vote-front
 spec:
-<<<<<<< HEAD
-  selector:
-    app: azure-vote-front
-  ports:
-    - port: 80
-  type: LoadBalancer
-=======
   type: LoadBalancer
   ports:
     - port: 80
   selector:
-    app: azure-vote-front
->>>>>>> 711dd36b
+    app: azure-vote-front